--- conflicted
+++ resolved
@@ -81,13 +81,7 @@
         );
       }
     }
-<<<<<<< HEAD
-  } catch (e) {
-    console.error("/api/analyze: rate limit block failed", e);
-  }
-=======
   } catch {}
->>>>>>> 487ceed9
   try {
     let resumeText = "";
     let jobText = "";
